--- conflicted
+++ resolved
@@ -33,11 +33,7 @@
                         name,
                         timeout_in_seconds: None,
                         values: None,
-<<<<<<< HEAD
-                        executions: None,
-=======
                         sequential_when_repeated: true,
->>>>>>> 21b79ad2
                     };
                     all_sub_recipes.push(additional_sub_recipe);
                 }
