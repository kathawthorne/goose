--- conflicted
+++ resolved
@@ -85,11 +85,7 @@
 
             ToolError::InvalidParameters(format!("Sub-recipe '{}' not found", sub_recipe_name))
         })?;
-<<<<<<< HEAD
-        let output = create_sub_recipe_task(sub_recipe, params)
-=======
         let output = create_sub_recipe_task(sub_recipe, params, tasks_manager)
->>>>>>> 21b79ad2
             .await
             .map_err(|e| {
                 ToolError::ExecutionError(format!("Sub-recipe task createion failed: {}", e))
