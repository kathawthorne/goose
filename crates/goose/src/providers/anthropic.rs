use anyhow::Result;
use async_stream::try_stream;
use async_trait::async_trait;
use axum::http::HeaderMap;
use futures::TryStreamExt;
use reqwest::{Client, StatusCode};
use serde_json::Value;
<<<<<<< HEAD
use std::io;
use std::time::Duration;
use tokio::pin;
=======
use std::sync::Arc;
>>>>>>> fdeb9a98

use tokio_util::io::StreamReader;

use super::base::{ConfigKey, MessageStream, ModelInfo, Provider, ProviderMetadata, ProviderUsage};
use super::errors::ProviderError;
<<<<<<< HEAD
use super::formats::anthropic::{
    create_request, get_usage, response_to_message, response_to_streaming_message,
=======
use super::formats::anthropic::{create_request, get_usage, response_to_message};
use super::provider_common::{
    build_endpoint_url, get_shared_client, retry_with_backoff, AuthType, HeaderBuilder,
    ProviderConfigBuilder, RetryConfig,
>>>>>>> fdeb9a98
};
use super::utils::{emit_debug_trace, get_model};
use crate::message::Message;
use crate::model::ModelConfig;
use mcp_core::tool::Tool;

pub const ANTHROPIC_DEFAULT_MODEL: &str = "claude-3-5-sonnet-latest";
pub const ANTHROPIC_KNOWN_MODELS: &[&str] = &[
    "claude-sonnet-4-latest",
    "claude-sonnet-4-20250514",
    "claude-opus-4-latest",
    "claude-opus-4-20250514",
    "claude-3-7-sonnet-latest",
    "claude-3-7-sonnet-20250219",
    "claude-3-5-sonnet-latest",
    "claude-3-5-haiku-latest",
    "claude-3-opus-latest",
];

pub const ANTHROPIC_DOC_URL: &str = "https://docs.anthropic.com/en/docs/about-claude/models";
pub const ANTHROPIC_API_VERSION: &str = "2023-06-01";

#[derive(serde::Serialize)]
pub struct AnthropicProvider {
    #[serde(skip)]
    client: Arc<Client>,
    host: String,
    api_key: String,
    model: ModelConfig,
    #[serde(skip)]
    retry_config: RetryConfig,
}

impl Default for AnthropicProvider {
    fn default() -> Self {
        let model = ModelConfig::new(AnthropicProvider::metadata().default_model);
        AnthropicProvider::from_env(model).expect("Failed to initialize Anthropic provider")
    }
}

impl AnthropicProvider {
    pub fn from_env(model: ModelConfig) -> Result<Self> {
        let config = crate::config::Config::global();
        let config_builder = ProviderConfigBuilder::new(config, "ANTHROPIC");

        let api_key = config_builder.get_api_key()?;
        let host = config_builder.get_host("https://api.anthropic.com");

        // Use shared client for better connection pooling
        let client = get_shared_client();

        // Configure retry settings
        let retry_config = RetryConfig {
            max_retries: 3,
            initial_delay_ms: 1000,
            max_delay_ms: 32000,
            backoff_multiplier: 2.0,
        };

        Ok(Self {
            client,
            host,
            api_key,
            model,
            retry_config,
        })
    }

    async fn post(&self, headers: HeaderMap, payload: Value) -> Result<Value, ProviderError> {
        let url = build_endpoint_url(&self.host, "v1/messages")?;

        retry_with_backoff(&self.retry_config, || async {
            let response = self
                .client
                .post(url.clone())
                .headers(headers.clone())
                .json(&payload)
                .send()
                .await?;

            let status = response.status();
            let payload: Option<Value> = response.json().await.ok();

            // https://docs.anthropic.com/en/api/errors
            match status {
                StatusCode::OK => payload.ok_or_else( || ProviderError::RequestFailed("Response body is not valid JSON".to_string()) ),
                StatusCode::UNAUTHORIZED | StatusCode::FORBIDDEN => {
                    Err(ProviderError::Authentication(format!("Authentication failed. Please ensure your API keys are valid and have the required permissions. \
                        Status: {}. Response: {:?}", status, payload)))
                }
                StatusCode::BAD_REQUEST => {
                    let mut error_msg = "Unknown error".to_string();
                    if let Some(payload) = &payload {
                        if let Some(error) = payload.get("error") {
                        tracing::debug!("Bad Request Error: {error:?}");
                        error_msg = error.get("message").and_then(|m| m.as_str()).unwrap_or("Unknown error").to_string();
                        if error_msg.to_lowercase().contains("too long") || error_msg.to_lowercase().contains("too many") {
                            return Err(ProviderError::ContextLengthExceeded(error_msg.to_string()));
                        }
                    }}
                    tracing::debug!(
                        "{}", format!("Provider request failed with status: {}. Payload: {:?}", status, payload)
                    );
                    Err(ProviderError::RequestFailed(format!("Request failed with status: {}. Message: {}", status, error_msg)))
                }
                StatusCode::TOO_MANY_REQUESTS => {
                    Err(ProviderError::RateLimitExceeded(format!("{:?}", payload)))
                }
                StatusCode::INTERNAL_SERVER_ERROR | StatusCode::SERVICE_UNAVAILABLE => {
                    Err(ProviderError::ServerError(format!("{:?}", payload)))
                }
                _ => {
                    tracing::debug!(
                        "{}", format!("Provider request failed with status: {}. Payload: {:?}", status, payload)
                    );
                    Err(ProviderError::RequestFailed(format!("Request failed with status: {}", status)))
                }
            }
        }).await
    }
}

#[async_trait]
impl Provider for AnthropicProvider {
    fn metadata() -> ProviderMetadata {
        ProviderMetadata::with_models(
            "anthropic",
            "Anthropic",
            "Claude and other models from Anthropic",
            ANTHROPIC_DEFAULT_MODEL,
            vec![
                ModelInfo::new("claude-sonnet-4-latest", 200000),
                ModelInfo::new("claude-sonnet-4-20250514", 200000),
                ModelInfo::new("claude-opus-4-latest", 200000),
                ModelInfo::new("claude-opus-4-20250514", 200000),
                ModelInfo::new("claude-3-7-sonnet-latest", 200000),
                ModelInfo::new("claude-3-7-sonnet-20250219", 200000),
                ModelInfo::new("claude-3-5-sonnet-20241022", 200000),
                ModelInfo::new("claude-3-5-haiku-20241022", 200000),
                ModelInfo::new("claude-3-opus-20240229", 200000),
                ModelInfo::new("claude-3-sonnet-20240229", 200000),
                ModelInfo::new("claude-3-haiku-20240307", 200000),
            ],
            ANTHROPIC_DOC_URL,
            vec![
                ConfigKey::new("ANTHROPIC_API_KEY", true, true, None),
                ConfigKey::new(
                    "ANTHROPIC_HOST",
                    true,
                    false,
                    Some("https://api.anthropic.com"),
                ),
            ],
        )
    }

    fn get_model_config(&self) -> ModelConfig {
        self.model.clone()
    }

    #[tracing::instrument(
        skip(self, system, messages, tools),
        fields(model_config, input, output, input_tokens, output_tokens, total_tokens)
    )]
    async fn complete(
        &self,
        system: &str,
        messages: &[Message],
        tools: &[Tool],
    ) -> Result<(Message, ProviderUsage), ProviderError> {
        let payload = create_request(&self.model, system, messages, tools)?;

        // Build headers using the new HeaderBuilder
        let mut header_builder = HeaderBuilder::new(
            self.api_key.clone(),
            AuthType::Custom("x-api-key".to_string()),
        );
        header_builder = header_builder.add_custom_header(
            "anthropic-version".to_string(),
            ANTHROPIC_API_VERSION.to_string(),
        );

        let is_thinking_enabled = std::env::var("CLAUDE_THINKING_ENABLED").is_ok();
        if self.model.model_name.starts_with("claude-3-7-sonnet-") {
            if is_thinking_enabled {
                // https://docs.anthropic.com/en/docs/build-with-claude/extended-thinking#extended-output-capabilities-beta
                header_builder = header_builder.add_custom_header(
                    "anthropic-beta".to_string(),
                    "output-128k-2025-02-19".to_string(),
                );
            } else {
                // https://docs.anthropic.com/en/docs/build-with-claude/tool-use/token-efficient-tool-use
                header_builder = header_builder.add_custom_header(
                    "anthropic-beta".to_string(),
                    "token-efficient-tools-2025-02-19".to_string(),
                );
            }
        }

        let headers = header_builder.build();

        // Make request
        let response = self.post(headers, payload.clone()).await?;

        // Parse response
        let message = response_to_message(response.clone())?;
        let usage = get_usage(&response)?;
        tracing::debug!("🔍 Anthropic non-streaming parsed usage: input_tokens={:?}, output_tokens={:?}, total_tokens={:?}", 
                usage.input_tokens, usage.output_tokens, usage.total_tokens);

        let model = get_model(&response);
        emit_debug_trace(&self.model, &payload, &response, &usage);
        let provider_usage = ProviderUsage::new(model, usage);
        tracing::debug!(
            "🔍 Anthropic non-streaming returning ProviderUsage: {:?}",
            provider_usage
        );
        Ok((message, provider_usage))
    }

    /// Fetch supported models from Anthropic; returns Err on failure, Ok(None) if not present
    async fn fetch_supported_models_async(&self) -> Result<Option<Vec<String>>, ProviderError> {
        let url = format!("{}/v1/models", self.host);
        let response = self
            .client
            .get(&url)
            .header("anthropic-version", ANTHROPIC_API_VERSION)
            .header("x-api-key", self.api_key.clone())
            .send()
            .await?;
        let json: serde_json::Value = response.json().await?;
        // if 'models' key missing, return None
        let arr = match json.get("models").and_then(|v| v.as_array()) {
            Some(arr) => arr,
            None => return Ok(None),
        };
        let mut models: Vec<String> = arr
            .iter()
            .filter_map(|m| {
                if let Some(s) = m.as_str() {
                    Some(s.to_string())
                } else if let Some(obj) = m.as_object() {
                    obj.get("id").and_then(|v| v.as_str()).map(str::to_string)
                } else {
                    None
                }
            })
            .collect();
        models.sort();
        Ok(Some(models))
    }

    async fn stream(
        &self,
        system: &str,
        messages: &[Message],
        tools: &[Tool],
    ) -> Result<MessageStream, ProviderError> {
        let mut payload = create_request(&self.model, system, messages, tools)?;

        // Add stream parameter
        payload
            .as_object_mut()
            .unwrap()
            .insert("stream".to_string(), Value::Bool(true));

        let mut headers = reqwest::header::HeaderMap::new();
        headers.insert("x-api-key", self.api_key.parse().unwrap());
        headers.insert("anthropic-version", ANTHROPIC_API_VERSION.parse().unwrap());

        let is_thinking_enabled = std::env::var("CLAUDE_THINKING_ENABLED").is_ok();
        if self.model.model_name.starts_with("claude-3-7-sonnet-") && is_thinking_enabled {
            // https://docs.anthropic.com/en/docs/build-with-claude/extended-thinking#extended-output-capabilities-beta
            headers.insert("anthropic-beta", "output-128k-2025-02-19".parse().unwrap());
        }

        if self.model.model_name.starts_with("claude-3-7-sonnet-") {
            // https://docs.anthropic.com/en/docs/build-with-claude/tool-use/token-efficient-tool-use
            headers.insert(
                "anthropic-beta",
                "token-efficient-tools-2025-02-19".parse().unwrap(),
            );
        }

        let base_url = url::Url::parse(&self.host)
            .map_err(|e| ProviderError::RequestFailed(format!("Invalid base URL: {e}")))?;
        let url = base_url.join("v1/messages").map_err(|e| {
            ProviderError::RequestFailed(format!("Failed to construct endpoint URL: {e}"))
        })?;

        let response = self
            .client
            .post(url)
            .headers(headers)
            .json(&payload)
            .send()
            .await?;

        if !response.status().is_success() {
            let status = response.status();
            let error_text = response.text().await.unwrap_or_default();
            return Err(ProviderError::RequestFailed(format!(
                "Streaming request failed with status: {}. Error: {}",
                status, error_text
            )));
        }

        // Map reqwest error to io::Error
        let stream = response.bytes_stream().map_err(io::Error::other);

        let model_config = self.model.clone();
        // Wrap in a line decoder and yield lines inside the stream
        Ok(Box::pin(try_stream! {
            let stream_reader = StreamReader::new(stream);
            let framed = tokio_util::codec::FramedRead::new(stream_reader, tokio_util::codec::LinesCodec::new()).map_err(anyhow::Error::from);

            let message_stream = response_to_streaming_message(framed);
            pin!(message_stream);
            while let Some(message) = futures::StreamExt::next(&mut message_stream).await {
                let (message, usage) = message.map_err(|e| ProviderError::RequestFailed(format!("Stream decode error: {}", e)))?;
                super::utils::emit_debug_trace(&model_config, &payload, &message, &usage.as_ref().map(|f| f.usage).unwrap_or_default());
                yield (message, usage);
            }
        }))
    }

    fn supports_streaming(&self) -> bool {
        true
    }
}<|MERGE_RESOLUTION|>--- conflicted
+++ resolved
@@ -5,27 +5,21 @@
 use futures::TryStreamExt;
 use reqwest::{Client, StatusCode};
 use serde_json::Value;
-<<<<<<< HEAD
 use std::io;
+use std::sync::Arc;
 use std::time::Duration;
 use tokio::pin;
-=======
-use std::sync::Arc;
->>>>>>> fdeb9a98
 
 use tokio_util::io::StreamReader;
 
 use super::base::{ConfigKey, MessageStream, ModelInfo, Provider, ProviderMetadata, ProviderUsage};
 use super::errors::ProviderError;
-<<<<<<< HEAD
 use super::formats::anthropic::{
     create_request, get_usage, response_to_message, response_to_streaming_message,
-=======
-use super::formats::anthropic::{create_request, get_usage, response_to_message};
+};
 use super::provider_common::{
     build_endpoint_url, get_shared_client, retry_with_backoff, AuthType, HeaderBuilder,
     ProviderConfigBuilder, RetryConfig,
->>>>>>> fdeb9a98
 };
 use super::utils::{emit_debug_trace, get_model};
 use crate::message::Message;
@@ -292,29 +286,36 @@
             .unwrap()
             .insert("stream".to_string(), Value::Bool(true));
 
-        let mut headers = reqwest::header::HeaderMap::new();
-        headers.insert("x-api-key", self.api_key.parse().unwrap());
-        headers.insert("anthropic-version", ANTHROPIC_API_VERSION.parse().unwrap());
+        // Build headers using HeaderBuilder for consistency
+        let mut header_builder = HeaderBuilder::new(
+            self.api_key.clone(),
+            AuthType::Custom("x-api-key".to_string()),
+        );
+        header_builder = header_builder.add_custom_header(
+            "anthropic-version".to_string(),
+            ANTHROPIC_API_VERSION.to_string(),
+        );
 
         let is_thinking_enabled = std::env::var("CLAUDE_THINKING_ENABLED").is_ok();
-        if self.model.model_name.starts_with("claude-3-7-sonnet-") && is_thinking_enabled {
-            // https://docs.anthropic.com/en/docs/build-with-claude/extended-thinking#extended-output-capabilities-beta
-            headers.insert("anthropic-beta", "output-128k-2025-02-19".parse().unwrap());
+        if self.model.model_name.starts_with("claude-3-7-sonnet-") {
+            if is_thinking_enabled {
+                // https://docs.anthropic.com/en/docs/build-with-claude/extended-thinking#extended-output-capabilities-beta
+                header_builder = header_builder.add_custom_header(
+                    "anthropic-beta".to_string(),
+                    "output-128k-2025-02-19".to_string(),
+                );
+            } else {
+                // https://docs.anthropic.com/en/docs/build-with-claude/tool-use/token-efficient-tool-use
+                header_builder = header_builder.add_custom_header(
+                    "anthropic-beta".to_string(),
+                    "token-efficient-tools-2025-02-19".to_string(),
+                );
+            }
         }
 
-        if self.model.model_name.starts_with("claude-3-7-sonnet-") {
-            // https://docs.anthropic.com/en/docs/build-with-claude/tool-use/token-efficient-tool-use
-            headers.insert(
-                "anthropic-beta",
-                "token-efficient-tools-2025-02-19".parse().unwrap(),
-            );
-        }
-
-        let base_url = url::Url::parse(&self.host)
-            .map_err(|e| ProviderError::RequestFailed(format!("Invalid base URL: {e}")))?;
-        let url = base_url.join("v1/messages").map_err(|e| {
-            ProviderError::RequestFailed(format!("Failed to construct endpoint URL: {e}"))
-        })?;
+        let headers = header_builder.build();
+
+        let url = build_endpoint_url(&self.host, "v1/messages")?;
 
         let response = self
             .client
