--- conflicted
+++ resolved
@@ -13,13 +13,10 @@
 import RecipeInfoModal from './RecipeInfoModal';
 import RecipeExpandableInfo from './RecipeExpandableInfo';
 import { ScheduleFromRecipeModal } from './schedule/ScheduleFromRecipeModal';
-<<<<<<< HEAD
-import { Button } from './ui/button';
-=======
 import ParameterInput from './parameter/ParameterInput';
 import { saveRecipe, generateRecipeFilename } from '../recipe/recipeStorage';
 import { toastSuccess, toastError } from '../toasts';
->>>>>>> 36b51737
+import { Button } from './ui/button';
 
 interface RecipeEditorProps {
   config?: Recipe;
@@ -461,21 +458,6 @@
             )}
           </div>
           {/* Action Buttons */}
-<<<<<<< HEAD
-          <div className="flex flex-col space-y-2 pt-1">
-            {process.env.ALPHA && (
-              <Button
-                onClick={() => setIsScheduleModalOpen(true)}
-                disabled={!requiredFieldsAreFilled()}
-                variant="outline"
-                size="lg"
-                className="w-full h-[60px] rounded-none border-t text-gray-900 dark:text-white hover:bg-gray-50 dark:border-gray-600 text-lg font-medium"
-              >
-                Create Schedule from Recipe
-              </Button>
-            )}
-            <Button
-=======
           <div className="flex flex-col space-y-3 pt-4">
             <div className="flex gap-3">
               <button
@@ -486,27 +468,24 @@
                 <Save className="w-4 h-4" />
                 {saving ? 'Saving...' : 'Save Recipe'}
               </button>
-              <button
+              <Button
                 onClick={() => setIsScheduleModalOpen(true)}
                 disabled={!requiredFieldsAreFilled()}
+                variant="outline"
+                size="lg"
                 className="flex-1 inline-flex items-center justify-center gap-2 px-4 py-3 bg-textProminent text-bgApp rounded-lg hover:bg-opacity-90 transition-colors disabled:opacity-50 disabled:cursor-not-allowed"
               >
                 <Calendar className="w-4 h-4" />
                 Create Schedule
-              </button>
+              </Button>
             </div>
-            <button
->>>>>>> 36b51737
+            <Button
               onClick={() => {
                 localStorage.removeItem('recipe_editor_extensions');
                 window.close();
               }}
-<<<<<<< HEAD
               variant="ghost"
-              className="w-full p-3 text-textSubtle rounded-lg hover:bg-bgSubtle"
-=======
               className="w-full p-3 text-textSubtle rounded-lg hover:bg-bgSubtle transition-colors"
->>>>>>> 36b51737
             >
               Close
             </Button>
