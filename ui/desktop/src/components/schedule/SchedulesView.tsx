import React, { useState, useEffect, useCallback, useMemo } from 'react';
import {
  listSchedules,
  createSchedule,
  deleteSchedule,
  pauseSchedule,
  unpauseSchedule,
  updateSchedule,
  killRunningJob,
  inspectRunningJob,
  ScheduledJob,
} from '../../schedule';
import BackButton from '../ui/BackButton';
import { ScrollArea } from '../ui/scroll-area';
import MoreMenuLayout from '../more_menu/MoreMenuLayout';
import { Card } from '../ui/card';
import { Button } from '../ui/button';
import { TrashIcon } from '../icons/TrashIcon';
import { Plus, RefreshCw, Pause, Play, Edit, Square, Eye, MoreHorizontal } from 'lucide-react';
import { CreateScheduleModal, NewSchedulePayload } from './CreateScheduleModal';
import { EditScheduleModal } from './EditScheduleModal';
import ScheduleDetailView from './ScheduleDetailView';
import { toastError, toastSuccess } from '../../toasts';
import { Popover, PopoverContent, PopoverTrigger } from '../ui/popover';
import cronstrue from 'cronstrue';
import { formatToLocalDateWithTimezone } from '../../utils/date';

interface SchedulesViewProps {
  onClose: () => void;
}

// Memoized ScheduleCard component to prevent unnecessary re-renders
const ScheduleCard = React.memo<{
  job: ScheduledJob;
  onNavigateToDetail: (id: string) => void;
  onEdit: (job: ScheduledJob) => void;
  onPause: (id: string) => void;
  onUnpause: (id: string) => void;
  onKill: (id: string) => void;
  onInspect: (id: string) => void;
  onDelete: (id: string) => void;
  isPausing: boolean;
  isDeleting: boolean;
  isKilling: boolean;
  isInspecting: boolean;
  isSubmitting: boolean;
}>(
  ({
    job,
    onNavigateToDetail,
    onEdit,
    onPause,
    onUnpause,
    onKill,
    onInspect,
    onDelete,
    isPausing,
    isDeleting,
    isKilling,
    isInspecting,
    isSubmitting,
  }) => {
    const readableCron = useMemo(() => {
      try {
        return cronstrue.toString(job.cron);
      } catch (e) {
        console.warn(`Could not parse cron string "${job.cron}":`, e);
        return job.cron;
      }
    }, [job.cron]);

    const formattedLastRun = useMemo(() => {
      return formatToLocalDateWithTimezone(job.last_run);
    }, [job.last_run]);

    return (
      <Card
        className="p-4 bg-white dark:bg-gray-800 shadow cursor-pointer hover:shadow-lg transition-shadow duration-200"
        onClick={() => onNavigateToDetail(job.id)}
      >
        <div className="flex justify-between items-start">
          <div className="flex-grow mr-2 overflow-hidden">
            <h3
              className="text-base font-semibold text-gray-900 dark:text-white truncate"
              title={job.id}
            >
              {job.id}
            </h3>
            <p
              className="text-xs text-gray-500 dark:text-gray-400 mt-1 break-all"
              title={job.source}
            >
              Source: {job.source}
            </p>
            <p className="text-xs text-gray-500 dark:text-gray-400 mt-1" title={readableCron}>
              Schedule: {readableCron}
            </p>
            <p className="text-xs text-gray-500 dark:text-gray-400 mt-1">
              Last Run: {formattedLastRun}
            </p>
            {job.execution_mode && (
              <p className="text-xs text-gray-500 dark:text-gray-400 mt-1">
                Mode:{' '}
                <span
                  className={`inline-flex items-center px-2 py-0.5 rounded-full text-xs font-medium ${
                    job.execution_mode === 'foreground'
                      ? 'bg-blue-100 text-blue-800 dark:bg-blue-900/30 dark:text-blue-300'
                      : 'bg-gray-100 text-gray-800 dark:bg-gray-800 dark:text-gray-300'
                  }`}
                >
                  {job.execution_mode === 'foreground' ? '🖥️ Foreground' : '⚡ Background'}
                </span>
              </p>
            )}
            {job.currently_running && (
              <p className="text-xs text-green-500 dark:text-green-400 mt-1 font-semibold flex items-center">
                <span className="inline-block w-2 h-2 bg-green-500 dark:bg-green-400 rounded-full mr-1 animate-pulse"></span>
                Currently Running
              </p>
            )}
            {job.paused && (
              <p className="text-xs text-orange-500 dark:text-orange-400 mt-1 font-semibold flex items-center">
                <Pause className="w-3 h-3 mr-1" />
                Paused
              </p>
            )}
          </div>
          <div className="flex-shrink-0">
            <Popover>
              <PopoverTrigger asChild>
                <Button
                  variant="ghost"
                  size="icon"
                  onClick={(e) => {
                    e.stopPropagation();
                  }}
                  className="text-gray-500 dark:text-gray-400 hover:text-gray-700 dark:hover:text-gray-300 hover:bg-gray-100/50 dark:hover:bg-gray-800/50"
                >
                  <MoreHorizontal className="w-4 h-4" />
                </Button>
              </PopoverTrigger>
              <PopoverContent
                className="w-48 p-1 bg-white dark:bg-gray-800 border border-gray-200 dark:border-gray-600 shadow-lg"
                align="end"
              >
                <div className="space-y-1">
                  {!job.currently_running && (
                    <>
                      <button
                        onClick={(e) => {
                          e.stopPropagation();
                          onEdit(job);
                        }}
                        disabled={isPausing || isDeleting || isSubmitting}
                        className="w-full flex items-center justify-between px-3 py-2 text-sm text-gray-900 dark:text-white hover:bg-gray-100 dark:hover:bg-gray-700 rounded-md disabled:opacity-50 disabled:cursor-not-allowed"
                      >
                        <span>Edit</span>
                        <Edit className="w-4 h-4" />
                      </button>
                      <button
                        onClick={(e) => {
                          e.stopPropagation();
                          if (job.paused) {
                            onUnpause(job.id);
                          } else {
                            onPause(job.id);
                          }
                        }}
                        disabled={isPausing || isDeleting}
                        className="w-full flex items-center justify-between px-3 py-2 text-sm text-gray-900 dark:text-white hover:bg-gray-100 dark:hover:bg-gray-700 rounded-md disabled:opacity-50 disabled:cursor-not-allowed"
                      >
                        <span>{job.paused ? 'Resume schedule' : 'Stop schedule'}</span>
                        {job.paused ? <Play className="w-4 h-4" /> : <Pause className="w-4 h-4" />}
                      </button>
                    </>
                  )}
                  {job.currently_running && (
                    <>
                      <button
                        onClick={(e) => {
                          e.stopPropagation();
                          onInspect(job.id);
                        }}
                        disabled={isInspecting || isKilling}
                        className="w-full flex items-center justify-between px-3 py-2 text-sm text-gray-900 dark:text-white hover:bg-gray-100 dark:hover:bg-gray-700 rounded-md disabled:opacity-50 disabled:cursor-not-allowed"
                      >
                        <span>Inspect</span>
                        <Eye className="w-4 h-4" />
                      </button>
                      <button
                        onClick={(e) => {
                          e.stopPropagation();
                          onKill(job.id);
                        }}
                        disabled={isKilling || isInspecting}
                        className="w-full flex items-center justify-between px-3 py-2 text-sm text-gray-900 dark:text-white hover:bg-gray-100 dark:hover:bg-gray-700 rounded-md disabled:opacity-50 disabled:cursor-not-allowed"
                      >
                        <span>Kill job</span>
                        <Square className="w-4 h-4" />
                      </button>
                    </>
                  )}
                  <hr className="border-gray-200 dark:border-gray-600 my-1" />
                  <button
                    onClick={(e) => {
                      e.stopPropagation();
                      onDelete(job.id);
                    }}
                    disabled={isPausing || isDeleting || isKilling || isInspecting}
                    className="w-full flex items-center justify-between px-3 py-2 text-sm text-red-600 dark:text-red-400 hover:bg-red-50 dark:hover:bg-red-900/20 rounded-md disabled:opacity-50 disabled:cursor-not-allowed"
                  >
                    <span>Delete</span>
                    <TrashIcon className="w-4 h-4" />
                  </button>
                </div>
              </PopoverContent>
            </Popover>
          </div>
        </div>
      </Card>
    );
  }
);

ScheduleCard.displayName = 'ScheduleCard';

const SchedulesView: React.FC<SchedulesViewProps> = ({ onClose }) => {
  const [schedules, setSchedules] = useState<ScheduledJob[]>([]);
  const [isLoading, setIsLoading] = useState(false);
  const [isSubmitting, setIsSubmitting] = useState(false);
  const [apiError, setApiError] = useState<string | null>(null);
  const [submitApiError, setSubmitApiError] = useState<string | null>(null);
  const [isCreateModalOpen, setIsCreateModalOpen] = useState(false);
  const [isEditModalOpen, setIsEditModalOpen] = useState(false);
  const [editingSchedule, setEditingSchedule] = useState<ScheduledJob | null>(null);
  const [isRefreshing, setIsRefreshing] = useState(false);

  // Individual loading states for each action to prevent double-clicks
  const [pausingScheduleIds, setPausingScheduleIds] = useState<Set<string>>(new Set());
  const [deletingScheduleIds, setDeletingScheduleIds] = useState<Set<string>>(new Set());
  const [killingScheduleIds, setKillingScheduleIds] = useState<Set<string>>(new Set());
  const [inspectingScheduleIds, setInspectingScheduleIds] = useState<Set<string>>(new Set());

  const [viewingScheduleId, setViewingScheduleId] = useState<string | null>(null);

  // Memoized fetch function to prevent unnecessary re-creation
  const fetchSchedules = useCallback(async (isRefresh = false) => {
    if (!isRefresh) setIsLoading(true);
    setApiError(null);
    try {
      const fetchedSchedules = await listSchedules();
      setSchedules((prevSchedules) => {
        // Only update if schedules actually changed to prevent unnecessary re-renders
        if (JSON.stringify(prevSchedules) !== JSON.stringify(fetchedSchedules)) {
          return fetchedSchedules;
        }
        return prevSchedules;
      });
    } catch (error) {
      console.error('Failed to fetch schedules:', error);
      setApiError(
        error instanceof Error
          ? error.message
          : 'An unknown error occurred while fetching schedules.'
      );
    } finally {
      if (!isRefresh) setIsLoading(false);
    }
  }, []);

  useEffect(() => {
    if (viewingScheduleId === null) {
      fetchSchedules();

      // Check for pending deep link from recipe editor
      const pendingDeepLink = localStorage.getItem('pendingScheduleDeepLink');
      if (pendingDeepLink) {
        localStorage.removeItem('pendingScheduleDeepLink');
        setIsCreateModalOpen(true);
        // The CreateScheduleModal will handle the deep link
      }
    }
  }, [viewingScheduleId, fetchSchedules]);

  // Optimized periodic refresh - only refresh if not actively doing something
  useEffect(() => {
    if (viewingScheduleId !== null) return;

    // Set up periodic refresh every 15 seconds (increased from 8 to reduce flashing)
    const intervalId = setInterval(() => {
      if (
        viewingScheduleId === null &&
        !isRefreshing &&
        !isLoading &&
        !isSubmitting &&
        pausingScheduleIds.size === 0 &&
        deletingScheduleIds.size === 0 &&
        killingScheduleIds.size === 0 &&
        inspectingScheduleIds.size === 0
      ) {
        fetchSchedules(true); // Pass true to indicate this is a refresh
      }
    }, 15000); // Increased from 8000 to 15000 (15 seconds)

    // Clean up on unmount
    return () => {
      clearInterval(intervalId);
    };
  }, [
    viewingScheduleId,
    isRefreshing,
    isLoading,
    isSubmitting,
    pausingScheduleIds.size,
    deletingScheduleIds.size,
    killingScheduleIds.size,
    inspectingScheduleIds.size,
    fetchSchedules,
  ]);

  const handleOpenCreateModal = () => {
    setSubmitApiError(null);
    setIsCreateModalOpen(true);
  };

  const handleRefresh = useCallback(async () => {
    setIsRefreshing(true);
    try {
      await fetchSchedules();
    } finally {
      setIsRefreshing(false);
    }
  }, [fetchSchedules]);

  const handleCloseCreateModal = () => {
    setIsCreateModalOpen(false);
    setSubmitApiError(null);
  };

  const handleOpenEditModal = (schedule: ScheduledJob) => {
    setEditingSchedule(schedule);
    setSubmitApiError(null);
    setIsEditModalOpen(true);
  };

  const handleCloseEditModal = () => {
    setIsEditModalOpen(false);
    setEditingSchedule(null);
    setSubmitApiError(null);
  };

  const handleCreateScheduleSubmit = async (payload: NewSchedulePayload) => {
    setIsSubmitting(true);
    setSubmitApiError(null);
    try {
      await createSchedule(payload);
      await fetchSchedules();
      setIsCreateModalOpen(false);
    } catch (error) {
      console.error('Failed to create schedule:', error);
      const errorMessage =
        error instanceof Error ? error.message : 'Unknown error creating schedule.';
      setSubmitApiError(errorMessage);
    } finally {
      setIsSubmitting(false);
    }
  };

  const handleEditScheduleSubmit = async (cron: string) => {
    if (!editingSchedule) return;

    setIsSubmitting(true);
    setSubmitApiError(null);
    try {
      await updateSchedule(editingSchedule.id, cron);
      toastSuccess({
        title: 'Schedule Updated',
        msg: `Successfully updated schedule "${editingSchedule.id}"`,
      });
      await fetchSchedules();
      setIsEditModalOpen(false);
      setEditingSchedule(null);
    } catch (error) {
      console.error('Failed to update schedule:', error);
      const errorMessage =
        error instanceof Error ? error.message : 'Unknown error updating schedule.';
      setSubmitApiError(errorMessage);
      toastError({
        title: 'Update Schedule Error',
        msg: errorMessage,
      });
    } finally {
      setIsSubmitting(false);
    }
  };

  const handleDeleteSchedule = async (idToDelete: string) => {
    if (!window.confirm(`Are you sure you want to delete schedule "${idToDelete}"?`)) return;

    // Immediately add to deleting set to disable button
    setDeletingScheduleIds((prev) => new Set(prev).add(idToDelete));

    if (viewingScheduleId === idToDelete) {
      setViewingScheduleId(null);
    }
    setApiError(null);
    try {
      await deleteSchedule(idToDelete);
      await fetchSchedules();
    } catch (error) {
      console.error(`Failed to delete schedule "${idToDelete}":`, error);
      setApiError(
        error instanceof Error ? error.message : `Unknown error deleting "${idToDelete}".`
      );
    } finally {
      // Remove from deleting set
      setDeletingScheduleIds((prev) => {
        const newSet = new Set(prev);
        newSet.delete(idToDelete);
        return newSet;
      });
    }
  };

  const handlePauseSchedule = async (idToPause: string) => {
    // Immediately add to pausing set to disable button
    setPausingScheduleIds((prev) => new Set(prev).add(idToPause));

    setApiError(null);
    try {
      await pauseSchedule(idToPause);
      toastSuccess({
        title: 'Schedule Paused',
        msg: `Successfully paused schedule "${idToPause}"`,
      });
      await fetchSchedules();
    } catch (error) {
      console.error(`Failed to pause schedule "${idToPause}":`, error);
      const errorMsg =
        error instanceof Error ? error.message : `Unknown error pausing "${idToPause}".`;
      setApiError(errorMsg);
      toastError({
        title: 'Pause Schedule Error',
        msg: errorMsg,
      });
    } finally {
      // Remove from pausing set
      setPausingScheduleIds((prev) => {
        const newSet = new Set(prev);
        newSet.delete(idToPause);
        return newSet;
      });
    }
  };

  const handleUnpauseSchedule = async (idToUnpause: string) => {
    // Immediately add to pausing set to disable button
    setPausingScheduleIds((prev) => new Set(prev).add(idToUnpause));

    setApiError(null);
    try {
      await unpauseSchedule(idToUnpause);
      toastSuccess({
        title: 'Schedule Unpaused',
        msg: `Successfully unpaused schedule "${idToUnpause}"`,
      });
      await fetchSchedules();
    } catch (error) {
      console.error(`Failed to unpause schedule "${idToUnpause}":`, error);
      const errorMsg =
        error instanceof Error ? error.message : `Unknown error unpausing "${idToUnpause}".`;
      setApiError(errorMsg);
      toastError({
        title: 'Unpause Schedule Error',
        msg: errorMsg,
      });
    } finally {
      // Remove from pausing set
      setPausingScheduleIds((prev) => {
        const newSet = new Set(prev);
        newSet.delete(idToUnpause);
        return newSet;
      });
    }
  };

  const handleKillRunningJob = async (scheduleId: string) => {
    // Immediately add to killing set to disable button
    setKillingScheduleIds((prev) => new Set(prev).add(scheduleId));

    setApiError(null);
    try {
      const result = await killRunningJob(scheduleId);
      toastSuccess({
        title: 'Job Killed',
        msg: result.message,
      });
      await fetchSchedules();
    } catch (error) {
      console.error(`Failed to kill running job "${scheduleId}":`, error);
      const errorMsg =
        error instanceof Error ? error.message : `Unknown error killing job "${scheduleId}".`;
      setApiError(errorMsg);
      toastError({
        title: 'Kill Job Error',
        msg: errorMsg,
      });
    } finally {
      // Remove from killing set
      setKillingScheduleIds((prev) => {
        const newSet = new Set(prev);
        newSet.delete(scheduleId);
        return newSet;
      });
    }
  };

  const handleInspectRunningJob = async (scheduleId: string) => {
    // Immediately add to inspecting set to disable button
    setInspectingScheduleIds((prev) => new Set(prev).add(scheduleId));

    setApiError(null);
    try {
      const result = await inspectRunningJob(scheduleId);
      if (result.sessionId) {
        const duration = result.runningDurationSeconds
          ? `${Math.floor(result.runningDurationSeconds / 60)}m ${result.runningDurationSeconds % 60}s`
          : 'Unknown';
        toastSuccess({
          title: 'Job Inspection',
          msg: `Session: ${result.sessionId}\nRunning for: ${duration}`,
        });
      } else {
        toastSuccess({
          title: 'Job Inspection',
          msg: 'No detailed information available for this job',
        });
      }
    } catch (error) {
      console.error(`Failed to inspect running job "${scheduleId}":`, error);
      const errorMsg =
        error instanceof Error ? error.message : `Unknown error inspecting job "${scheduleId}".`;
      setApiError(errorMsg);
      toastError({
        title: 'Inspect Job Error',
        msg: errorMsg,
      });
    } finally {
      // Remove from inspecting set
      setInspectingScheduleIds((prev) => {
        const newSet = new Set(prev);
        newSet.delete(scheduleId);
        return newSet;
      });
    }
  };

  const handleNavigateToScheduleDetail = (scheduleId: string) => {
    setViewingScheduleId(scheduleId);
  };

  const handleNavigateBackFromDetail = () => {
    setViewingScheduleId(null);
  };

  if (viewingScheduleId) {
    return (
      <ScheduleDetailView
        scheduleId={viewingScheduleId}
        onNavigateBack={handleNavigateBackFromDetail}
      />
    );
  }

  return (
    <div className="h-screen w-full flex flex-col bg-app text-textStandard">
      <MoreMenuLayout showMenu={false} />
      <div className="px-8 pt-6 pb-4 border-b border-borderSubtle flex-shrink-0">
        <BackButton onClick={onClose} />
        <h1 className="text-2xl font-semibold text-gray-900 dark:text-white mt-2">
          Schedules Management
        </h1>
      </div>

      <ScrollArea className="flex-grow">
        <div className="p-8">
          <div className="flex flex-col md:flex-row gap-2 mb-8">
            <Button
              onClick={handleOpenCreateModal}
              className="w-full md:w-auto flex items-center gap-2 justify-center text-white dark:text-black bg-background-defaultInverse hover:bg-bgStandardInverse [&>svg]:!size-4"
            >
              <Plus className="h-4 w-4" /> Create New Schedule
            </Button>

            <Button
              onClick={handleRefresh}
              disabled={isRefreshing || isLoading}
              variant="outline"
              className="w-full md:w-auto flex items-center gap-2 justify-center rounded-full [&>svg]:!size-4"
            >
              <RefreshCw className={`h-4 w-4 ${isRefreshing ? 'animate-spin' : ''}`} />
              {isRefreshing ? 'Refreshing...' : 'Refresh'}
            </Button>
          </div>

          {apiError && (
            <p className="text-red-500 dark:text-red-400 text-sm p-4 bg-red-100 dark:bg-red-900/30 border border-red-500 dark:border-red-700 rounded-md">
              Error: {apiError}
            </p>
          )}

          <section>
            <h2 className="text-xl font-semibold text-gray-900 dark:text-white mb-4">
              Existing Schedules
            </h2>
            {isLoading && schedules.length === 0 && (
              <p className="text-gray-500 dark:text-gray-400">Loading schedules...</p>
            )}
            {!isLoading && !apiError && schedules.length === 0 && (
              <p className="text-gray-500 dark:text-gray-400 text-center py-4">
                No schedules found. Create one to get started!
              </p>
            )}

            {!isLoading && schedules.length > 0 && (
              <div className="grid grid-cols-1 md:grid-cols-2 lg:grid-cols-3 gap-4">
                {schedules.map((job) => (
                  <ScheduleCard
                    key={job.id}
<<<<<<< HEAD
                    className="p-4 bg-white dark:bg-gray-800 shadow cursor-pointer hover:shadow-lg transition-shadow duration-200"
                    onClick={() => handleNavigateToScheduleDetail(job.id)}
                  >
                    <div className="flex justify-between items-start">
                      <div className="flex-grow mr-2 overflow-hidden">
                        <h3
                          className="text-base font-semibold text-gray-900 dark:text-white truncate"
                          title={job.id}
                        >
                          {job.id}
                        </h3>
                        <p
                          className="text-xs text-gray-500 dark:text-gray-400 mt-1 break-all"
                          title={job.source}
                        >
                          Source: {job.source}
                        </p>
                        <p
                          className="text-xs text-gray-500 dark:text-gray-400 mt-1"
                          title={getReadableCron(job.cron)}
                        >
                          Schedule: {getReadableCron(job.cron)}
                        </p>
                        <p className="text-xs text-gray-500 dark:text-gray-400 mt-1">
                          Last Run:{' '}
                          {job.last_run ? new Date(job.last_run).toLocaleString() : 'Never'}
                        </p>
                        {job.currently_running && (
                          <p className="text-xs text-green-500 dark:text-green-400 mt-1 font-semibold flex items-center">
                            <span className="inline-block w-2 h-2 bg-green-500 dark:bg-green-400 rounded-full mr-1 animate-pulse"></span>
                            Currently Running
                          </p>
                        )}
                        {job.paused && (
                          <p className="text-xs text-orange-500 dark:text-orange-400 mt-1 font-semibold flex items-center">
                            <Pause className="w-3 h-3 mr-1" />
                            Paused
                          </p>
                        )}
                      </div>
                      <div className="flex-shrink-0">
                        <Popover>
                          <PopoverTrigger asChild>
                            <Button
                              variant="ghost"
                              shape="round"
                              onClick={(e) => {
                                e.stopPropagation();
                              }}
                              className="text-gray-500 dark:text-gray-400 hover:text-gray-700 dark:hover:text-gray-300 hover:bg-gray-100/50 dark:hover:bg-gray-800/50"
                            >
                              <MoreHorizontal className="w-4 h-4" />
                            </Button>
                          </PopoverTrigger>
                          <PopoverContent
                            className="w-48 p-1 bg-white dark:bg-gray-800 border border-gray-200 dark:border-gray-600 shadow-lg"
                            align="end"
                          >
                            <div className="space-y-1">
                              {!job.currently_running && (
                                <>
                                  <button
                                    onClick={(e) => {
                                      e.stopPropagation();
                                      handleOpenEditModal(job);
                                    }}
                                    disabled={
                                      pausingScheduleIds.has(job.id) ||
                                      deletingScheduleIds.has(job.id) ||
                                      isSubmitting
                                    }
                                    className="w-full flex items-center justify-between px-3 py-2 text-sm text-gray-900 dark:text-white hover:bg-gray-100 dark:hover:bg-gray-700 rounded-md disabled:opacity-50 disabled:cursor-not-allowed"
                                  >
                                    <span>Edit</span>
                                    <Edit className="w-4 h-4" />
                                  </button>
                                  <button
                                    onClick={(e) => {
                                      e.stopPropagation();
                                      if (job.paused) {
                                        handleUnpauseSchedule(job.id);
                                      } else {
                                        handlePauseSchedule(job.id);
                                      }
                                    }}
                                    disabled={
                                      pausingScheduleIds.has(job.id) ||
                                      deletingScheduleIds.has(job.id)
                                    }
                                    className="w-full flex items-center justify-between px-3 py-2 text-sm text-gray-900 dark:text-white hover:bg-gray-100 dark:hover:bg-gray-700 rounded-md disabled:opacity-50 disabled:cursor-not-allowed"
                                  >
                                    <span>{job.paused ? 'Resume schedule' : 'Stop schedule'}</span>
                                    {job.paused ? (
                                      <Play className="w-4 h-4" />
                                    ) : (
                                      <Pause className="w-4 h-4" />
                                    )}
                                  </button>
                                </>
                              )}
                              {job.currently_running && (
                                <>
                                  <button
                                    onClick={(e) => {
                                      e.stopPropagation();
                                      handleInspectRunningJob(job.id);
                                    }}
                                    disabled={
                                      inspectingScheduleIds.has(job.id) ||
                                      killingScheduleIds.has(job.id)
                                    }
                                    className="w-full flex items-center justify-between px-3 py-2 text-sm text-gray-900 dark:text-white hover:bg-gray-100 dark:hover:bg-gray-700 rounded-md disabled:opacity-50 disabled:cursor-not-allowed"
                                  >
                                    <span>Inspect</span>
                                    <Eye className="w-4 h-4" />
                                  </button>
                                  <button
                                    onClick={(e) => {
                                      e.stopPropagation();
                                      handleKillRunningJob(job.id);
                                    }}
                                    disabled={
                                      killingScheduleIds.has(job.id) ||
                                      inspectingScheduleIds.has(job.id)
                                    }
                                    className="w-full flex items-center justify-between px-3 py-2 text-sm text-gray-900 dark:text-white hover:bg-gray-100 dark:hover:bg-gray-700 rounded-md disabled:opacity-50 disabled:cursor-not-allowed"
                                  >
                                    <span>Kill job</span>
                                    <Square className="w-4 h-4" />
                                  </button>
                                </>
                              )}
                              <hr className="border-gray-200 dark:border-gray-600 my-1" />
                              <button
                                onClick={(e) => {
                                  e.stopPropagation();
                                  handleDeleteSchedule(job.id);
                                }}
                                disabled={
                                  pausingScheduleIds.has(job.id) ||
                                  deletingScheduleIds.has(job.id) ||
                                  killingScheduleIds.has(job.id) ||
                                  inspectingScheduleIds.has(job.id)
                                }
                                className="w-full flex items-center justify-between px-3 py-2 text-sm text-red-600 dark:text-red-400 hover:bg-red-50 dark:hover:bg-red-900/20 rounded-md disabled:opacity-50 disabled:cursor-not-allowed"
                              >
                                <span>Delete</span>
                                <TrashIcon className="w-4 h-4" />
                              </button>
                            </div>
                          </PopoverContent>
                        </Popover>
                      </div>
                    </div>
                  </Card>
=======
                    job={job}
                    onNavigateToDetail={handleNavigateToScheduleDetail}
                    onEdit={handleOpenEditModal}
                    onPause={handlePauseSchedule}
                    onUnpause={handleUnpauseSchedule}
                    onKill={handleKillRunningJob}
                    onInspect={handleInspectRunningJob}
                    onDelete={handleDeleteSchedule}
                    isPausing={pausingScheduleIds.has(job.id)}
                    isDeleting={deletingScheduleIds.has(job.id)}
                    isKilling={killingScheduleIds.has(job.id)}
                    isInspecting={inspectingScheduleIds.has(job.id)}
                    isSubmitting={isSubmitting}
                  />
>>>>>>> 36b51737
                ))}
              </div>
            )}
          </section>
        </div>
      </ScrollArea>
      <CreateScheduleModal
        isOpen={isCreateModalOpen}
        onClose={handleCloseCreateModal}
        onSubmit={handleCreateScheduleSubmit}
        isLoadingExternally={isSubmitting}
        apiErrorExternally={submitApiError}
      />
      <EditScheduleModal
        isOpen={isEditModalOpen}
        onClose={handleCloseEditModal}
        onSubmit={handleEditScheduleSubmit}
        schedule={editingSchedule}
        isLoadingExternally={isSubmitting}
        apiErrorExternally={submitApiError}
      />
    </div>
  );
};

export default SchedulesView;<|MERGE_RESOLUTION|>--- conflicted
+++ resolved
@@ -130,7 +130,7 @@
               <PopoverTrigger asChild>
                 <Button
                   variant="ghost"
-                  size="icon"
+                  size="xs"
                   onClick={(e) => {
                     e.stopPropagation();
                   }}
@@ -627,163 +627,6 @@
                 {schedules.map((job) => (
                   <ScheduleCard
                     key={job.id}
-<<<<<<< HEAD
-                    className="p-4 bg-white dark:bg-gray-800 shadow cursor-pointer hover:shadow-lg transition-shadow duration-200"
-                    onClick={() => handleNavigateToScheduleDetail(job.id)}
-                  >
-                    <div className="flex justify-between items-start">
-                      <div className="flex-grow mr-2 overflow-hidden">
-                        <h3
-                          className="text-base font-semibold text-gray-900 dark:text-white truncate"
-                          title={job.id}
-                        >
-                          {job.id}
-                        </h3>
-                        <p
-                          className="text-xs text-gray-500 dark:text-gray-400 mt-1 break-all"
-                          title={job.source}
-                        >
-                          Source: {job.source}
-                        </p>
-                        <p
-                          className="text-xs text-gray-500 dark:text-gray-400 mt-1"
-                          title={getReadableCron(job.cron)}
-                        >
-                          Schedule: {getReadableCron(job.cron)}
-                        </p>
-                        <p className="text-xs text-gray-500 dark:text-gray-400 mt-1">
-                          Last Run:{' '}
-                          {job.last_run ? new Date(job.last_run).toLocaleString() : 'Never'}
-                        </p>
-                        {job.currently_running && (
-                          <p className="text-xs text-green-500 dark:text-green-400 mt-1 font-semibold flex items-center">
-                            <span className="inline-block w-2 h-2 bg-green-500 dark:bg-green-400 rounded-full mr-1 animate-pulse"></span>
-                            Currently Running
-                          </p>
-                        )}
-                        {job.paused && (
-                          <p className="text-xs text-orange-500 dark:text-orange-400 mt-1 font-semibold flex items-center">
-                            <Pause className="w-3 h-3 mr-1" />
-                            Paused
-                          </p>
-                        )}
-                      </div>
-                      <div className="flex-shrink-0">
-                        <Popover>
-                          <PopoverTrigger asChild>
-                            <Button
-                              variant="ghost"
-                              shape="round"
-                              onClick={(e) => {
-                                e.stopPropagation();
-                              }}
-                              className="text-gray-500 dark:text-gray-400 hover:text-gray-700 dark:hover:text-gray-300 hover:bg-gray-100/50 dark:hover:bg-gray-800/50"
-                            >
-                              <MoreHorizontal className="w-4 h-4" />
-                            </Button>
-                          </PopoverTrigger>
-                          <PopoverContent
-                            className="w-48 p-1 bg-white dark:bg-gray-800 border border-gray-200 dark:border-gray-600 shadow-lg"
-                            align="end"
-                          >
-                            <div className="space-y-1">
-                              {!job.currently_running && (
-                                <>
-                                  <button
-                                    onClick={(e) => {
-                                      e.stopPropagation();
-                                      handleOpenEditModal(job);
-                                    }}
-                                    disabled={
-                                      pausingScheduleIds.has(job.id) ||
-                                      deletingScheduleIds.has(job.id) ||
-                                      isSubmitting
-                                    }
-                                    className="w-full flex items-center justify-between px-3 py-2 text-sm text-gray-900 dark:text-white hover:bg-gray-100 dark:hover:bg-gray-700 rounded-md disabled:opacity-50 disabled:cursor-not-allowed"
-                                  >
-                                    <span>Edit</span>
-                                    <Edit className="w-4 h-4" />
-                                  </button>
-                                  <button
-                                    onClick={(e) => {
-                                      e.stopPropagation();
-                                      if (job.paused) {
-                                        handleUnpauseSchedule(job.id);
-                                      } else {
-                                        handlePauseSchedule(job.id);
-                                      }
-                                    }}
-                                    disabled={
-                                      pausingScheduleIds.has(job.id) ||
-                                      deletingScheduleIds.has(job.id)
-                                    }
-                                    className="w-full flex items-center justify-between px-3 py-2 text-sm text-gray-900 dark:text-white hover:bg-gray-100 dark:hover:bg-gray-700 rounded-md disabled:opacity-50 disabled:cursor-not-allowed"
-                                  >
-                                    <span>{job.paused ? 'Resume schedule' : 'Stop schedule'}</span>
-                                    {job.paused ? (
-                                      <Play className="w-4 h-4" />
-                                    ) : (
-                                      <Pause className="w-4 h-4" />
-                                    )}
-                                  </button>
-                                </>
-                              )}
-                              {job.currently_running && (
-                                <>
-                                  <button
-                                    onClick={(e) => {
-                                      e.stopPropagation();
-                                      handleInspectRunningJob(job.id);
-                                    }}
-                                    disabled={
-                                      inspectingScheduleIds.has(job.id) ||
-                                      killingScheduleIds.has(job.id)
-                                    }
-                                    className="w-full flex items-center justify-between px-3 py-2 text-sm text-gray-900 dark:text-white hover:bg-gray-100 dark:hover:bg-gray-700 rounded-md disabled:opacity-50 disabled:cursor-not-allowed"
-                                  >
-                                    <span>Inspect</span>
-                                    <Eye className="w-4 h-4" />
-                                  </button>
-                                  <button
-                                    onClick={(e) => {
-                                      e.stopPropagation();
-                                      handleKillRunningJob(job.id);
-                                    }}
-                                    disabled={
-                                      killingScheduleIds.has(job.id) ||
-                                      inspectingScheduleIds.has(job.id)
-                                    }
-                                    className="w-full flex items-center justify-between px-3 py-2 text-sm text-gray-900 dark:text-white hover:bg-gray-100 dark:hover:bg-gray-700 rounded-md disabled:opacity-50 disabled:cursor-not-allowed"
-                                  >
-                                    <span>Kill job</span>
-                                    <Square className="w-4 h-4" />
-                                  </button>
-                                </>
-                              )}
-                              <hr className="border-gray-200 dark:border-gray-600 my-1" />
-                              <button
-                                onClick={(e) => {
-                                  e.stopPropagation();
-                                  handleDeleteSchedule(job.id);
-                                }}
-                                disabled={
-                                  pausingScheduleIds.has(job.id) ||
-                                  deletingScheduleIds.has(job.id) ||
-                                  killingScheduleIds.has(job.id) ||
-                                  inspectingScheduleIds.has(job.id)
-                                }
-                                className="w-full flex items-center justify-between px-3 py-2 text-sm text-red-600 dark:text-red-400 hover:bg-red-50 dark:hover:bg-red-900/20 rounded-md disabled:opacity-50 disabled:cursor-not-allowed"
-                              >
-                                <span>Delete</span>
-                                <TrashIcon className="w-4 h-4" />
-                              </button>
-                            </div>
-                          </PopoverContent>
-                        </Popover>
-                      </div>
-                    </div>
-                  </Card>
-=======
                     job={job}
                     onNavigateToDetail={handleNavigateToScheduleDetail}
                     onEdit={handleOpenEditModal}
@@ -798,7 +641,6 @@
                     isInspecting={inspectingScheduleIds.has(job.id)}
                     isSubmitting={isSubmitting}
                   />
->>>>>>> 36b51737
                 ))}
               </div>
             )}
